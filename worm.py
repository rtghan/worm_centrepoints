import numpy as np
import itertools
from image import *
from PIL import Image
import matplotlib.pyplot as plt
from skimage.restoration import denoise_tv_bregman
import skimage.util
import cv2
from scipy.interpolate import UnivariateSpline
from scipy.interpolate import CubicSpline
from scipy.ndimage import gaussian_filter
from scipy import signal
# from skimage.morphology import skeletonize, thin
import skimage.morphology
import csv
import sys
from datetime import datetime
from time import process_time

class Worm:
    """
    Class to model the worm and keep track of its body. "Skeleton points" refers to the points that make up the centre
    line of the worm basically.

    Creation Parameters:
    src: The name of the file of the video recording of this worm.
    intial_head_guess: a (row, column) coordinate detailing an approximate guess for the head position on the
                       first frame
    segnet: The CNN that we are using to segment the video frames.

    Attributes:
        src: The name of the file the worm comes from
        fps: The fps of the video (used for generating timestamps in the .csv)
        body_points: a list of the evenly spaced body points along the centreline of the worm, starting at the head
                     at each frame
        sorted_body: a list of the sorted points of the worm centreline from head to end at each frame
        max_points: the max number of body points detecte across all frames
        segnet: the CNN used to segment the worm frame
        runtime: a list of the runtimes of each component of the pipeline for each frame
        cframe: current frame to be processed
        careful: whether or not the pipeline will assume the head position on the first frame is automatically correct,
                 and will use the choose largest blob method instead of the multi-blob method
    """
    def __init__(self, src, initial_head_guess, careful, fps, segnet):
        self.src = src
        if initial_head_guess is not None:
            self.head_positions = [initial_head_guess]
        self.tail_positions = [(1023, 500)]
        self.careful = careful
        self.fps = fps
        self.body_points = []
        self.sorted_body = []
        self.cframe = 1
        self.max_points = -1
        self.segnet = segnet
        self.runtime = []
        self.position_csv, self.position_writer = self.init_csv()

    def add_frame(self, video_frame, denoise: float = 2, thresh: int = 40,
                  spacing: int = 15, detailed_runtime=False, save_training_data=False):
        """
        Update the information of the worm with a new frame.
        """
        # the base augmentation is denoise -> histogram equalization -> thresholding
        denoise_start = process_time()
        augment_frame = skimage.util.img_as_ubyte(denoise_tv_bregman(video_frame, weight=denoise))
        denoise_end = process_time()

        # histogram equalization
        augment_frame = cv2.equalizeHist(augment_frame)
        hist_end = process_time()

        if save_training_data:
            dt = datetime.now()
            id = int(f'{dt.month}{dt.day}{dt.hour}{dt.minute}{self.cframe}')
            self.save_img(augment_frame, "train_data/input", i=id)

        # fast thresholding using numpy
        thresh_frame = np.asarray(augment_frame)
        thresh_indices = thresh_frame > thresh
        thresh_frame[thresh_indices] = 255 # slow: use double for loop manual thresholding
        thresh_end = process_time()

        # attempt to grab the head
        head_grab_start = process_time()
        ret = self.get_head(thresh_frame, choose_largest_blob=(True and (not self.careful)), save_body=save_training_data)
        head_grab_end = process_time()

        # the case when the head tracking reported an error due to the new head position being too far from the old one
        backup_start = process_time()
        if ret == -1:
            backups = []

            # create some alternate thresholding level frames to try
            thresh_step = 10
            n_thresh_frames = 2
            for i in range(n_thresh_frames + 1):
                new_thresh = np.zeros(thresh_frame.shape)
                new_thresh[thresh_frame > (thresh - i*thresh_step)] = 255
                backups.append((new_thresh, f"thresh = {str(thresh - i*thresh_step)}"))

            prev =  thresh_frame

            # add last frame as default frame so that it is the one shown to the user if manual intervention needed
            backups.append((thresh_frame, "default_userbackup"))

            # try running the backup frames and see if any of them work
            while ret == -1 and len(backups) > 0:
                backup, type = backups.pop(0)
                print(f"Frame errored, trying again with backup frame {type}...")
                self.save_img(prev, f"fail_frames/input_fail_frame_{len(backups)}_", i=self.cframe)
                ret = self.get_head(backup, backups=(len(backups) > 0), choose_largest_blob=False, save_body=save_training_data)
                prev = backup

            # if there is still an error and the user still wants to skip, then we must return
            if ret == -1:
                self.save_img(prev, "fail_frames/fail_all_", i=self.cframe)
                return -1
        backup_end = process_time()

        # get body points using interpolation
        interp_start = process_time()
        self.get_skeleton(spacing)

        # select the x and y coordinates respectively to plot
        f_x_vals, f_y_vals = np.asarray(self.body_points[-1]).T
        interp_end = process_time()

        file_save_start = process_time()
        plt.plot(f_x_vals, f_y_vals, '.', alpha=0.9, markersize=3)

        ax = plt.gca()
        ax.set_xlim([0, 1024])
        ax.set_ylim([0, 1024])

        plt.savefig("temp_processed_frames/file%02d.png" % len(self.head_positions), dpi=300)
        plt.clf()
        file_save_end = process_time()

        # track runtime of each component
        times = [(file_save_end - denoise_start, "total")]
        if detailed_runtime:
            times = [(denoise_end - denoise_start, "denoise"), (hist_end - denoise_end, "hist"),
                 (thresh_end - hist_end, "thresh"), (head_grab_end - head_grab_start, "get head skeletonize and sort"),
                 (interp_end - interp_start, "interp"), (file_save_end - file_save_start, "file_save"),
                 (backup_end - backup_start, "backup")]
        times_dict = {stage: time for time, stage in times}
        self.runtime.append(times_dict)
        self.add_points_csv()
        print(f'Runtime of pipeline parts: {times}')

        self.cframe += 1
        return video_frame

    def get_mask(self, original_arr: np.array):
        """
        Takes a frame from the video, and puts it through the pipeline to get the segmented/skeletonized version.
        """
        mask = getPrediction(original_arr, self.segnet, torch.device("cuda"))
        mask = ChooseLargestBlob(mask)
        # mask_filled = fillHoles(mask)
        mask_erode = erode(mask)
        mask_erode = ChooseLargestBlob(mask_erode)
        # mask_skeleton = skimage.morphology.skeletonize(mask_erode)
        # mask_skeleton[mask_skeleton > 0] = 255
        mask_skeleton = skeletonize(mask_erode)
        # self.save_img(mask_skeleton, "skimage skeletonize")
        # self.save_img(skeletonize(mask_erode), "cv2 skeletonize")
        return mask_skeleton

<<<<<<< HEAD
    def get_mask_no_CNN(self, original_arr: np.array, print_runtime=False, save_img=False):
=======
    def get_mask_no_CNN(self, original_arr: np.array, use_skimage: bool = False):
>>>>>>> 82b4e654
        """
        Takes a frame from the video, and attempts to use purely image processing methods to
        get the skeletonized version.

        Assume that the input frame, original_arr, has been thresholded so that the worm (among other things) is 0
        """
        fill_start = process_time()
        connectivity = 4
        base_arr = original_arr.astype(np.uint8)

        # flip image, so the worm (and others) correspond to white pixels, everything else black
        flipped = (invert(base_arr)).astype(np.uint8)
        flipped[0], flipped[1], flipped[-1], flipped[-2] = 0, 0, 0, 0
        flipped[:, 0], flipped[:, 1], flipped[:, -1], flipped[:, -2] = 0, 0, 0, 0

        # remove the background from the base array (ignore the error, it comes from the lack of typing)
        cv2.floodFill(flipped, None, (0, 0), 255)
        base_arr = invert(flipped)
        small_comps = np.zeros(base_arr.shape, dtype=np.uint8)
        small_comps[base_arr > 100] = 255

        n_comp, output, stats, centroids = cv2.connectedComponentsWithStats(small_comps, connectivity, cv2.CV_32S)

        # get all components who are smaller than worm size (these are all the "holes", so to speak)
        sizes = stats[1:, cv2.CC_STAT_AREA]
        small_components = np.zeros(output.shape)
        small_component_indices = np.argwhere(sizes < 1500) + 1
        small_components[np.isin(output, small_component_indices)] = 1

        # fill the small holes in
        flipped = (invert(original_arr)).astype(np.uint8)
        binary_worm = np.zeros(flipped.shape)
        binary_worm[flipped > 0] = 1
        combined = np.bitwise_xor(binary_worm.astype(int), small_components.astype(int)) * 255
        fill_end = process_time()

        # trim the edges again, grab the worm
        get_worm_start = process_time()
        crop_width = 20
        for i in range(crop_width):
            combined[i], combined[-(i + 1)]  = 0, 0
            combined[:, i], combined[:, -(i + 1)] = 0, 0
        # self.save_img(combined, "cropped", self.cframe)

        # TODO: fix this choose largest blob with maybe a get large blobs, sort, and check if there are more than 2
        worm_grab = ChooseLargestBlob(combined.astype(np.uint8))
        get_worm_end = process_time()

        # smooth the worm
        smooth_start = process_time()
        blur_level = 7
        blur = gaussian_filter(worm_grab, blur_level)
        smooth = np.zeros(blur.shape, dtype=np.uint8)
        smooth[blur > 100] = 255
        smooth_end = process_time()

        if save_img:
            self.save_img(smooth, "smooth", i=self.cframe)

        # erode and get center line
        get_skel = process_time()
        mask_erode = erode(smooth) # erosion actually speeds skeletonization up by reducing # pixels to deal with

<<<<<<< HEAD
        if save_img:
            self.save_img(mask_erode, "erode", i=self.cframe)

        mask_skeleton = skimage.morphology.skeletonize(mask_erode)

        # mask_skeleton = skeletonize(mask_erode)

        if save_img:
            self.save_img(mask_skeleton, "skeleton", i=self.cframe)
=======
        if use_skimage:
            mask_skeleton = skimage.morphology.skeletonize(mask_erode)
        else:
            mask_skeleton = skeletonize(mask_erode)

>>>>>>> 82b4e654
        get_skel_end = process_time()

        if print_runtime:
            print(f'Skeletonization:')
            print(f"    fill took {fill_end - fill_start}")
            print(f"    getting worm took {get_worm_end - get_worm_start}")
            print(f'    smooth took {smooth_end - smooth_start}')
            print(f'    skeleton took {get_skel_end - get_skel}')
        return mask_skeleton, smooth

    def get_interp(self, ERROR_TOL=20, method=UnivariateSpline):
        """
        Attempts to interpolate the points that make up the body of the worm from the latest frame
        into a smooth function, determined by method. By default, UnivariateSpline.
        """
        x_vals = []
        y_vals = []
        dists = []
        cdist = 0
        incr_dst = 0
        t_vals = []
        skip = 1

        for i in range(1, (len(self.sorted_body[-1]) - 1) // skip):
            # as long as the gap between subsequent points is not too long, add it to be fitted by the spline
            if incr_dst <= ERROR_TOL:
                x_vals.append(self.sorted_body[-1][skip * i][1])
                y_vals.append(1024 - self.sorted_body[-1][skip * i][0])
                dists.append(cdist)
                incr_dst = math.dist((self.sorted_body[-1][i]), (self.sorted_body[-1][i+1]))
                cdist += incr_dst
                t_vals.append(i)

        x_interp = method(dists, x_vals)
        y_interp = method(dists, y_vals)

        return [x_interp, y_interp, dists, x_vals, y_vals]

    def get_forks(self, skeleton_frame):
        """
        Given a skeleton frame, returns a list of the fork points.
        Using method outlined in https://ieeexplore.ieee.org/document/799914
        """
        skeleton_points = np.column_stack(np.where(skeleton_frame != 0))
        bin_frame = skeleton_frame / 255

        N_c_mat = np.zeros(bin_frame.shape)
        for r, c in skeleton_points:
            N_c_mat[r][c] = self.N_c(bin_frame, (r, c))

        S_1 = np.zeros(bin_frame.shape)
        S_1[N_c_mat >= 3] = 1
        self.save_img(skeleton_frame, "forks", points_of_interest=np.column_stack(np.where(S_1 != 0)))

        end = np.zeros(bin_frame.shape)
        end[N_c_mat == 1] = 1
        self.save_img(skeleton_frame, "ends", points_of_interest=np.column_stack(np.where(end != 0)))

        return np.column_stack(np.where(S_1 != 0))

    def N_c_M(self, skeleton_frame):
        """
        Given a skeleton frame, returns a matrix of the same size where the value of each entry is the # of crossing
        points at that point in the frame, as determined by https://ieeexplore.ieee.org/document/799914.
        """
        skeleton_points = np.column_stack(np.where(skeleton_frame != 0))
        bin_frame = binary_thresh(skeleton_frame, thresh=0.1) / 255

        N_c_mat = np.zeros(bin_frame.shape)
        for r, c in skeleton_points:
            N_c_mat[r][c] = self.N_c(bin_frame, (r, c))

        return N_c_mat

    def N_c(self, skeleton_frame, point):
        """
        Computes N_c(p) (# crossing points) for p point as outlined in https://ieeexplore.ieee.org/document/799914
        Assume skeleton_frame is padded so no point touches a border.
        """
        order = [(-1, 0), (-1, 1), (0, 1), (1, 1), (1, 0), (1, -1), (0, -1), (-1, -1)]

        s = 0
        for i in range(len(order)):
            p_i = skeleton_frame[point[0] + order[i][0]][point[1] + order[i][1]]
            p_i_1 = skeleton_frame[point[0] + order[(i + 1) % 8][0]][point[1] + order[(i + 1) % 8][1]]
            s += np.abs(p_i - p_i_1)

        return s / 2

    def N_b(self, skeleton_frame, point):
        """
        Computes N_b(p) (# N colored points) for p point as outlined in https://ieeexplore.ieee.org/document/799914
        Assume skeleton_frame is padded and binarized, so no point touches a border, and colored points have a
        value of 1.
        """
        r, c = point
        local = skeleton_frame[r - 1: r + 2, c - 1: c + 2]
        return (np.sum(local) - 1)

    def get_longest_path(self, skeleton, print_runtime=False):
        """
        Given a skeletonization generated from a frame, returns the longest path between fork points/end points
        """
        fork_end_start = process_time()
        N_c_M = self.N_c_M(skeleton)
        fork_mat = np.zeros(skeleton.shape)
        end_mat = np.zeros(skeleton.shape)

        fork_mat[N_c_M >= 3] = 1
        end_mat[N_c_M == 1] = 1
        fork_end_end = process_time()

        if print_runtime:
            print(f'getting fork/end points time: {fork_end_end - fork_end_start}')

        path_start = process_time()
        dist, path = self.get_body(skeleton, end_mat, fork_mat)
        path_end = process_time()

        if print_runtime:
            print(f'path get time: {path_end - path_start}')

        return path

    def get_best_guess(self, guesses, frames):
        """
        Given a list of points, where each point represents a guess for the worm body, returns a tuple containing:
        - the ordered list of points most likely to be the body of the worm
        - the index of the corresponding skeleton frame
        """
        # look for the worm body guess that offers the closest distance/minimizes the distance metric from the prev
        # previous frame
        min_head_dist = np.Infinity
        min_tail_dist = np.Infinity
        worm_body_guess = None
        worm_body_guess_by_tail = None
        prev = self.head_positions[-1]
        prev_tail = self.tail_positions[-1]
        choice = -1
        choice_tail = -1

        # TODO: get a better metric to decide which worm body is the best (i.e. smoothness, tail, diff in curve)
        for i in range(len(guesses)):
            if math.dist(guesses[i][0], prev) < min_head_dist:
                worm_body_guess = guesses[i]
                min_head_dist = math.dist(guesses[i][0], prev)
                choice = i

            if math.dist(guesses[i][-1], prev) < min_head_dist:
                worm_body_guess = list(guesses[i])
                worm_body_guess.reverse()
                min_head_dist = math.dist(guesses[i][-1], prev)
                choice = i

            if math.dist(guesses[i][0], prev_tail) < min_tail_dist:
                worm_body_guess_by_tail = list(guesses[i])
                worm_body_guess_by_tail.reverse()
                min_tail_dist = math.dist(guesses[i][0], prev_tail)
                choice_tail = i

            if math.dist(guesses[i][-1], prev_tail) < min_tail_dist:
                worm_body_guess_by_tail = guesses[i]
                min_tail_dist = math.dist(guesses[i][-1], prev_tail)
                choice_tail = i

        if worm_body_guess is None and worm_body_guess_by_tail is None:
            return -1

        if worm_body_guess is None:
            worm_body_guess = worm_body_guess_by_tail
            choice = choice_tail

        elif worm_body_guess_by_tail is not None:
            head_equal = np.array_equal(worm_body_guess[0], worm_body_guess_by_tail[0])
            tail_equal = np.array_equal(worm_body_guess[-1], worm_body_guess_by_tail[-1])

            if not (head_equal and tail_equal):
                if min_tail_dist < min_head_dist:
                    worm_body_guess = worm_body_guess_by_tail
                    choice = choice_tail

        return worm_body_guess, choice

    def get_head(self, augment_frame, ERROR_TOL=80, backups = True, video_exp=True,
                 print_runtime=False, save_path_img=False, choose_largest_blob=True, save_body=False):
        """
        Input a new frame of skeleton points to the worm to update where its head is
        """
        first_frame = (len(self.head_positions) in [0, 1]) and (not self.careful)
        worm_body_guess = None
        chosen_frame = None
        chosen_body = None
        paths = []
        frames = []
        bodies = []

        # either we can go through each and every large blob, or try simply choosing the largest blob
        if choose_largest_blob:
            skel_f, body = self.get_mask_no_CNN(binary_thresh(augment_frame))
            path = self.get_longest_path(skel_f, print_runtime=print_runtime)
            worm_body_guess = path
            chosen_frame = skel_f
            chosen_body = body
        else:
            large_blobs = get_large_blobs(binary_thresh(invert(augment_frame)), large_size=20000)
            if len(large_blobs) == 0:
                self.save_img(augment_frame, 'fail_frames/no_blob', i=self.cframe)
                return -1

            # look for the longest path in the skeletonization of each blob
            for i in range(len(large_blobs)):
                skel_f, body = self.get_mask_no_CNN(invert(large_blobs[i]), save_img=save_path_img)
                if save_path_img:
                    dt = datetime.now()
                    self.save_img(skel_f, f"skeleton {i} ", i=dt.microsecond)
                    self.save_img(large_blobs[i], f'preprocess blob {i} ', i=dt.microsecond)
                    self.save_img(body, f"smooth blob {i} ", i=dt.microsecond)

                path = self.get_longest_path(skel_f, print_runtime=print_runtime)
                paths.append(list(path))
                frames.append(skel_f)
                bodies.append(body)
            try:
                worm_body_guess, choice = self.get_best_guess(paths, frames)
                chosen_frame, chosen_body = frames[choice], bodies[choice]
            except TypeError:
                worm_body_guess = -1

        # in case of failure
        if type(worm_body_guess) == int and worm_body_guess == -1:
            self.save_img(augment_frame, 'fail_frames/no_worm', i=self.cframe)
            return -1

        head_guess = worm_body_guess[0]
        tail_guess = worm_body_guess[-1]

        prev = self.head_positions[-1]
        prev_tail = self.tail_positions[-1]
        # make sure the new guess is reasonable
        if first_frame or math.dist(prev, head_guess) < ERROR_TOL or math.dist(prev_tail, tail_guess) < ERROR_TOL:
            self.head_positions.append(head_guess)
            self.tail_positions.append(tail_guess)
            self.sorted_body.append(worm_body_guess)

            if video_exp:
                self.save_img(chosen_frame, "temp_processed_frames/skeleton", i=self.cframe)

            if save_body:
                dt = datetime.now()
                id = int(f'{dt.month}{dt.day}{dt.hour}{dt.minute}{self.cframe}')
                path = "train_data/"

                pts = chosen_body.shape[0] * chosen_body.shape[1]
                if len(np.column_stack(np.where(chosen_body != 0)))/pts > 0.3:
                    path = "adjust_required/"

                self.save_img(chosen_body, path + "body", i=id)
        else:
            # if we return an error on the head, then we should try processing a backup if there are any
            if backups:
                return -1

            print("Getting User Selection:")
            user_choice = self._get_user_selection(augment_frame, paths)

            # stop updating the worm for this frame if the user desires (choosing 'Skip Frame')
            # if the user's choice is not "Skip Frame", then save the frame, otherwise, return -1
            if type(user_choice) != str:
                body, head, tail, selection = user_choice
                self.head_positions.append((int(head[0]), int(head[1])))
                self.tail_positions.append((int(tail[0]), int(tail[1])))

                if np.array_equal(body[0], head):
                    self.sorted_body.append(list(body))
                else:
                    body = list(body)
                    body.reverse()
                    self.sorted_body.append(body)

                if save_body:
                    chosen_body = bodies[selection]
                    dt = datetime.now()
                    id = int(f'{dt.month}{dt.day}{dt.hour}{dt.minute}{self.cframe}')
                    path = "train_data/"

                    pts = chosen_body.shape[0] * chosen_body.shape[1]
                    if len(np.column_stack(np.where(chosen_body != 0))) / pts > 0.3:
                        path = "adjust_required/"

                    self.save_img(chosen_body, path + "body", i=id)
            else:
                return -1

        return 0

    def _get_user_selection(self, skeleton_frame, body_guesses):
        """
        Given an input frame of skeleton points and possible body candidates, allows the user to choose the real
        worm body.
        """
        selection = None
        worm_head_tails = []

        for guess in body_guesses:
            worm_head_tails.append((guess, guess[0], guess[-1]))
            worm_head_tails.append((guess, guess[-1], guess[0]))
        worm_head_tails.append("Skip Frame")

        # print user options
        for i in range(len(worm_head_tails)):
            if type(worm_head_tails[i]) == tuple:
                _, head, tail = worm_head_tails[i]
                print(f'Worm {i}: Head at ({head[0]}, {head[1]}), Tail at ({tail[0]}, {tail[1]})')
            else:
                print(f"{i}: {worm_head_tails[i]}")

        # generate and show display image
        mod = np.zeros(skeleton_frame.shape)
        for i in range(len(worm_head_tails) - 1):
            body, point_a, point_b = worm_head_tails[i]
            try:
                for r, c, in itertools.product(range(-3, 4), repeat=2):
                    mod[point_a[0] + r][point_a[1] + c] = 255
                    mod[point_b[0] + r][point_b[1] + c] = 255
                for point in body:
                    mod[point[0]][point[1]] = 150 + i*(155/(len(worm_head_tails) - 1))
            except IndexError:
                pass

        new_p = Image.fromarray(mod)
        if new_p.mode != 'RGB':
            new_p = new_p.convert('RGB')
        new_p.show()

        # get input and return correct worm
        body_choice, head_choice, tail_choice = None, None, None
        other_choice = None
        body_picked = True
        while body_choice is None and other_choice is None:
            try:
                selection = int(input("Select the head/option: "))
                if type(worm_head_tails[selection]) != tuple:
                    other_choice = worm_head_tails[selection]
                    body_picked = False
                else:
                    body_choice, head_choice, tail_choice = worm_head_tails[selection]
            except (IndexError, ValueError) as e:
                print("Invalid selection, try again. ")
                pass

        if body_picked:
            return body_choice, head_choice, tail_choice, selection // 2
        else:
            return other_choice

    def _get_endpoints(self, skeleton_frame) -> list[list[int, int]]:
        """
        Given an input frame of skeleton points, outputs a list of possible end points.
        """
        N_ROWS, N_COLS = skeleton_frame.shape

        # for each point in the skeleton, keep track of the vectors that point to the closest few points
        vec_closest = []
        skeleton_points = np.column_stack(np.where(skeleton_frame != 0))

        # set a search radius around each point for the points nearby it
        RADIUS = 1 # slow: 5
        steps = list(itertools.product(range(-RADIUS, RADIUS + 1), repeat=2))

        for point in skeleton_points:
            # grab any nearby points
            nearby_points = []
            for row_step, col_step in steps:
                search_row, search_col = point[0] + row_step, point[1] + col_step
                if 0 <= search_row < N_ROWS and 0 <= search_col < N_COLS:
                    if skeleton_frame[search_row][search_col] > 0:
                        nearby_points.append((search_row, search_col))

            # compute the vectors that go from the point to its nearby neighbours
            closest = [np.subtract(n, point) for n in nearby_points if not np.array_equal(n, point)]
            vec_closest.append((point, closest))

        # for non-end points, there should be vectors from it to neighbours that point in different directions
        # as the vectors should be angled more than 90 degrees apart, their dot product should be negative
        # hence any point that satisfies this cannot be an end candidate
        head_candidates = []
        for point, vectors in vec_closest:
            head_candidate = True
            for a, b in itertools.combinations(range(len(vectors)), 2):
                if np.dot(vectors[a], vectors[b]) < 0:
                    head_candidate = False
                    break # slow (?): no break

            if head_candidate:
                head_candidates.append(point)

        return head_candidates

    def get_body(self, skeleton_frame, end_mat, fork_mat):
        """
        Given the skeleton, a list of end points and fork points, finds the longest path between two points on interest
        and considers it as the worm body.
        """
        paths = []
        end_points = np.column_stack(np.where(end_mat != 0))
        visited = np.zeros(skeleton_frame.shape)
        explore_stack = list(end_points)

        while len(explore_stack) > 0:
            poi = explore_stack.pop()
            next_points, path = self.explore(skeleton_frame, poi, end_mat, fork_mat, visited)
            explore_stack += next_points
            paths.append(path)
        if len(paths) > 0:
            sorted_paths = sorted(paths, key=lambda x: x[0], reverse=True)
            return sorted_paths[0]
        else:
            print("Empty skeleton given, no path found.")
            return 0, [(0, 0)]

    def explore(self, skeleton_frame, start_point, end_mat, fork_mat, visited):
        """
        Given the skeleton frame, a starting point, end points, and fork points, travels from that point to the next
        fork/end point, and returns the possible points that may be traversed starting from that ending poi. Also returns
        the two points that make up the path, and the length of the path.
        """
        N_ROWS, N_COLS = skeleton_frame.shape
        path_len = 0
        path = [start_point]
        path_end = None

        explore_stack = [start_point]
        # set a search radius around each point for the points nearby it
        RADIUS = 1  # slow: 5
        steps = list(itertools.product(range(-RADIUS, RADIUS + 1), repeat=2))
        init = True

        while len(explore_stack) > 0:
            r, c = explore_stack.pop()
            visited[r][c] = 1

            # make sure it is not a fork or end point
            if (end_mat[r][c] == 0 and fork_mat[r][c] == 0) or init:
                init = False

                # find the nearest point
                min_dist = 999
                closest_point = None
                for step_r, step_c in steps:
                    search_r, search_c = r + step_r, c + step_c
                    if 0 <= search_r < N_ROWS and 0 <= search_c < N_COLS:
                        if (skeleton_frame[search_r][search_c] > 0) and (visited[search_r][search_c] == 0):
                            new_dist = math.dist((search_r, search_c), (r, c))
                            if new_dist < min_dist:
                                min_dist = new_dist
                                closest_point = (search_r, search_c)
                if closest_point is not None:
                    path_len += min_dist
                    path.append(closest_point)
                    explore_stack.append(closest_point)
            else:
                path_end = (r, c)
                path.append(path_end)

        # once we get here, we must have reached a fork point/end point. get the nearby points from which to start
        # exploring the next paths
        next_points = []
        if path_end is not None:
            for step_r, step_c in steps:
                search_r, search_c = path_end[0] + step_r, path_end[1] + step_c
                if 0 <= search_r < N_ROWS and 0 <= search_c < N_COLS:
                    if skeleton_frame[search_r][search_c] > 0 and visited[search_r][search_c] == 0:
                        next_points.append((search_r, search_c))
                        visited[search_r][search_c] = 1

        return next_points, (path_len, path)

    def body_sort(self, skeleton_frame, from_head=True):
        """
        Saves a sorted list of the body points in order of how close they are to the head (arc-length wise).
        from_head determines whether the program assumes you provided a head point, or a tail (end) point
        """
        N_ROWS, N_COLS = skeleton_frame.shape
        self.sorted_body.append([])

        self.time = 0
        self.queued = np.zeros(skeleton_frame.shape)
        self.visited = np.zeros(skeleton_frame.shape)
        self.start_time = np.zeros(skeleton_frame.shape)
        self.end_time = np.zeros(skeleton_frame.shape)

        # TODO: Fix the dfs/body sorting, for some reason at the end we get random points from the middle?

        sys.setrecursionlimit(3000)
        try:
            self._dfs(self.head_positions[-1], skeleton_frame)
        except RecursionError:
            return -1
        sys.setrecursionlimit(1000)

        if from_head:
            self.sorted_body[-1].reverse()
        self.save_sorted_body()

        return 0

    def _dfs(self, curr_point, skeleton_frame):
        N_ROWS, N_COLS = skeleton_frame.shape
        self.time += 1
        r, c = curr_point[0], curr_point[1]

        # update node
        self.start_time[r][c] = self.time
        self.queued[r][c] = 1

        # set a search radius around each point for the points nearby it
        RADIUS = 1
        steps = list(itertools.product(range(-RADIUS, RADIUS + 1), repeat=2))

        # get the nearby points in the worm
        close_points = []
        for row_step, col_step in steps:
            search_row, search_col = r + row_step, c + col_step
            if (0 <= search_row < N_ROWS) and (0 <= search_col < N_COLS):
                if (skeleton_frame[search_row][search_col] > 0) and (self.queued[search_row][search_col] == 0):
                    self.queued[search_row][search_col] = 1
                    p = (search_row, search_col)
                    close_points.append([math.dist(curr_point, p), p])

        # visit neighbours in order of closeness
        if len(close_points) > 0:
            sorted_close = sorted(close_points, key=lambda x: x[0])
            for dist, point in sorted_close:
                if self.visited[point[0]][point[1]] == 0:
                    self._dfs(point, skeleton_frame)

        self.visited[r][c] = 1
        self.time += 1
        self.end_time[r][c] = self.time
        self.sorted_body[-1].append(curr_point)

    def get_skeleton(self, spacing):
        """
        Generates body points from the latest stored position of the head that are approximately spacing units apart,
        arc-length wise
        """
        [f_x, f_y, t_vals, x_vals, y_vals] = self.get_interp()

        # use the spline to get approx. equally spaced points (arc-length) wise
        spaced_body_points = [(f_x(0), f_y(0))]
        skeleton_points = [(f_x(0), f_y(0))]
        dt = 0.25
        t, end = 0 + dt, max(t_vals)
        segment_length = 0

        # travel the spline in little increments until we reach one segment length
        while t < end:
            curr_point = (f_x(t), f_y(t))
            prev_point = skeleton_points[-1]
            step_len = math.dist(curr_point, prev_point)
            segment_length += step_len
            skeleton_points.append(curr_point)

            # check if we have reached one segment length
            if segment_length >= spacing:
                # compute any overshoot:
                overshoot = segment_length - spacing
                adjustment_vec = (overshoot / segment_length) * np.subtract(prev_point, curr_point)
                spaced_body_points.append(curr_point + adjustment_vec)
                segment_length = overshoot

            # move down the worm
            t += dt

        # update the # points metrics as appropriate
        if len(spaced_body_points) > self.max_points:
            self.max_points = len(spaced_body_points)

        self.body_points.append(spaced_body_points)

    def init_csv(self, filename=""):
        """
        Creates the csv file to be written to that saves position data of the worm in a format apt for usage in
        Ruby's UCI pipeline (as of 17/06/2024)
        """
        if len(filename) == 0:
            time = datetime.now()
            filename = f'csv_data/{time.hour}_{time.minute}_{self.src}.csv'

        worm_data = open(filename, mode='w', newline='')
        writer = csv.writer(worm_data, delimiter=',', quotechar="|", quoting=csv.QUOTE_MINIMAL)

        writer.writerow(["Worm Data", "Center Points (um)"])
        writer.writerow(["Sequence", self.src])
        writer.writerow([])
        writer.writerow(["", "Worm 1"])

        columns = ["Frame", "Time"]
        for i in range(1, 100):
            columns.append(f'{i}x')
            columns.append(f'{i}y')

        writer.writerow(columns)

        return worm_data, writer

    def add_points_csv(self):
        """
        Adds the position data of the latest frame to the position csv.
        """
        time = self.cframe / self.fps
        data = [str(self.cframe), str(time)]
        for point in self.body_points[self.cframe - 1]:
            r, c = point
            x = c
            y = 1024 - r
            data.append(str(x))
            data.append(str(y))

        self.position_writer.writerow(data)

    def runtime_to_csv(self, filename=""):
        """
        Converts the runtimes of each part of the pipeline for each frame into a csv
        """
        if len(filename) == 0:
            time = datetime.now()
            filename = f'csv_data/runtime{time.hour}_{time.minute}_{self.src}.csv'

        with open(filename, mode='w', newline='') as rt_data:
            writer = csv.writer(rt_data, delimiter=',', quotechar="|", quoting=csv.QUOTE_MINIMAL)
            components = list(self.runtime[0].keys())

            writer.writerow(["frame"] + components)

            for i in range(len(self.runtime)):
                columns = [self.runtime[i][label] for label in components]
                writer.writerow([str(i)] + columns)

    def save_img(self, data, name='', i=None, points_of_interest: list = None):
        if len(name) == 0:
            name = "data"

        img = np.copy(data)
        if points_of_interest is not None:
            for point in points_of_interest:
                try:
                    for r, c in itertools.product(range(-3, 4), repeat=2):
                        img[point[0] + r][point[1] + c] = 255
                except IndexError:
                    pass

        new_p = Image.fromarray(img)
        if new_p.mode != 'RGB':
            new_p = new_p.convert('RGB')

        formatted_name = name + ".png"
        if i is not None:
            ending = "%02d.png" % i
            formatted_name = name + ending

        new_p.save(formatted_name)

    def increment_cframe(self):
        """
        Increments self.cframe for frame skipping purposes.
        """
        self.cframe += 1

    def save_body_points(self, i):
        """
        Saves the segmented centre body points into an image.
        """
        frame = np.zeros((1024, 1024))

        for point in self.body_points[-1]:
            try:
                for r, c in itertools.combinations_with_replacement(range(-2, 3), 2):
                    frame[point[0] + r][point[1] + c] = 255
            except IndexError:
                pass

        new_p = Image.fromarray(frame)
        if new_p.mode != 'RGB':
            new_p = new_p.convert('RGB')
        new_p.save("temp_processed_frames/body_points%02d.png" % i)

    def save_sorted_body(self):
        """
        Saves the latest recorded body of the worm, where the value of each pixel is greater the closer you are to the
        head.
        """
        frame = np.zeros((1024, 1024))

        val = 255
        i = 0
        for point in self.sorted_body[-1]:
            try:
                for r, c in itertools.combinations_with_replacement(range(-2, 3), 2):
                    frame[point[0] + r][point[1] + c] = val - i*(155/(len(self.sorted_body[-1]) + 1))
            except IndexError:
                pass
            i += 1
        new_p = Image.fromarray(frame)
        if new_p.mode != 'RGB':
            new_p = new_p.convert('RGB')
        new_p.save("temp_processed_frames/sorted_body%02d.png" % len(self.sorted_body))

def save_head_guess(head_guess, i):
    frame = np.zeros((1024, 1024))
    try:
        for r, c in itertools.combinations_with_replacement(range(-2, 3), 2):
            frame[head_guess[0] + r][head_guess[1] + c] = 255
    except IndexError:
        pass
    new_p = Image.fromarray(frame)
    if new_p.mode != 'RGB':
        new_p = new_p.convert('RGB')
    new_p.save("file%02d.png" % i)


def save_head_candidates(head_candidates, i):
    frame = np.zeros((1024, 1024))
    for point in head_candidates:
        row, column = point
        frame[row][column] = 255
    new_p = Image.fromarray(frame)
    if new_p.mode != 'RGB':
        new_p = new_p.convert('RGB')
    new_p.save('headcand%02d.png' % i)<|MERGE_RESOLUTION|>--- conflicted
+++ resolved
@@ -168,11 +168,7 @@
         # self.save_img(skeletonize(mask_erode), "cv2 skeletonize")
         return mask_skeleton
 
-<<<<<<< HEAD
     def get_mask_no_CNN(self, original_arr: np.array, print_runtime=False, save_img=False):
-=======
-    def get_mask_no_CNN(self, original_arr: np.array, use_skimage: bool = False):
->>>>>>> 82b4e654
         """
         Takes a frame from the video, and attempts to use purely image processing methods to
         get the skeletonized version.
@@ -235,8 +231,7 @@
         # erode and get center line
         get_skel = process_time()
         mask_erode = erode(smooth) # erosion actually speeds skeletonization up by reducing # pixels to deal with
-
-<<<<<<< HEAD
+        
         if save_img:
             self.save_img(mask_erode, "erode", i=self.cframe)
 
@@ -246,13 +241,7 @@
 
         if save_img:
             self.save_img(mask_skeleton, "skeleton", i=self.cframe)
-=======
-        if use_skimage:
-            mask_skeleton = skimage.morphology.skeletonize(mask_erode)
-        else:
-            mask_skeleton = skeletonize(mask_erode)
-
->>>>>>> 82b4e654
+
         get_skel_end = process_time()
 
         if print_runtime:
