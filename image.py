import numpy as np
import cv2
import math
import time
import scipy.signal
from scipy.interpolate import UnivariateSpline, interp1d
from scipy import interpolate
from scipy import optimize
from scipy import integrate
from scipy import signal
import torch


def get_image(video,frame):
    frame_str = str(frame)
    lenf = len(frame_str)
    for instance in range(5-lenf):
        frame_str = '0' + frame_str
    arr = np.zeros(np.shape(video['t'+frame_str]['s00']['0']['cells'])[1:])
    for i in range(np.shape(video['t'+frame_str]['s00']['0']['cells'])[0]): #Sum up z stack
        t = video['t'+ frame_str]['s00']['0']['cells']
        arr = arr + t[i] # arr holds the summed up z stack image
    arr = arr.T #for test only#start_time = time.time()
    original_dim = arr.shape
    return arr

def invert(image):
    """
    Inverts a binary image.
    """
<<<<<<< HEAD
    return 255 - image

def binary_thresh(image, thresh=127, cap=255):
    """
    Thresholds an image into binary values. By default, the threshold is 127, and we raise values to 255.
    """
    bin = np.zeros(image.shape)
    bin[image >= thresh] = 255

    return bin
=======
    inversion = np.zeros(image.shape)
    inversion[image == 0] = 255
    return inversion
>>>>>>> 82b4e654

def get_edges(image):
    """
    Runs an edge grabbing convolution on the image.
    """
    # Sobel operator

    Gx = np.array([[-1, 0, 1], [-2, 0, 2], [-1, 0, 1]])
    Gy = np.array([[1, 2, 1], [0, 0, 0], [-1, -2, -1]])

    x = signal.convolve2d(image, Gx, mode="same")
    y = signal.convolve2d(image, Gy, mode="same")

    x_nonzero = x > 0
    y_nonzero = y > 0

    A = np.zeros(image.shape)
    A[x_nonzero] = 255
    A[y_nonzero] = 255


    return A

def get_large_blobs(image, large_size=50000):
    """
    Given a binary image, returns a list of images that are only the largest blobs.
    """
    image = image.astype(np.uint8)
    connectivity = 4
    n_comp, output, stats, centroids = cv2.connectedComponentsWithStats(image, connectivity, cv2.CV_32S)

    sizes = stats[1:, cv2.CC_STAT_AREA]

    large_component_labels = np.argwhere(sizes > large_size) + 1
    large_components = []

    for label in large_component_labels:
        large_component = np.zeros(image.shape)
        large_component[output == label] = 255
        large_components.append(large_component)

    return large_components

def ChooseLargestBlob(image):

    '''
    Given a binary image return an image that contains only the largest connected component
    Input:
        image (np.array): binary image of CNN output.

    Output:
        np.array: binary image with largest component
    '''
    connectivity = 4  #4-connectivity
    nb_components, output, stats, centroids = cv2.connectedComponentsWithStats(image, connectivity, cv2.CV_32S)
    sizes = stats[1:, -1]; nb_components = nb_components - 1
    t = np.zeros(image.shape)
    t[output == np.argmax(sizes)+1] = 255
    t = t.astype(np.uint8)
    return t


def fillHoles(outline):
    """
    Fill in holes (if any) of segmented outline of worm

    Input:
        outline (np.array): binary image of segmented worm outline.

    Output:
        np.array: Image of worm outline with holes filled.
    """
    orig_outline = np.copy(outline)
    h, w = outline.shape[:2]
    mask1 = np.zeros((h+2, w+2), np.uint8)
    if outline[50,50] > 128:
        pt = (outline.shape[1]-50,outline.shape[0]-50)
    else:
        pt = (0,0)
    cv2.floodFill(outline, mask1, pt, 255)
    outline = cv2.bitwise_not(outline)
    outline_holes_filled = cv2.bitwise_xor(outline, orig_outline)
    return outline_holes_filled


def skeletonize(filled_outline):
    """
    Skeletonize the segmented outline of the worm in image

    Input:
        filled_outline (np.array): binary image of worm outline with no holes.

    Output:
        np.array: Image of worm skeleton (i.e centreline that fits the outline) with borders set to black.

    """
    outline = cv2.cvtColor(filled_outline,cv2.COLOR_GRAY2RGB)
    skeleton = cv2.ximgproc.thinning(cv2.cvtColor(outline, cv2.COLOR_RGB2GRAY))
    skeleton[-1] = 0 # set borders to black
    skeleton[0] = 0
    skeleton[:,-1] = 0
    skeleton[:,0] = 0
    return skeleton


def erode(image, erode_param = 21):
    """
    Performs morphological erosion on worm segmented mask

    Input:
        image (np.array): binary image of worm segmentation
        erode_param (odd int): size of erosion kernel

    Output:
        np.array: Image of worm skeleton,eroded
    """
    kernel = np.ones((erode_param,erode_param), np.uint8)
    return cv2.erode(image, kernel)

#def segment()


def sortSkeleton(skeleton_img):
    """
    Sorts the pixels of a skeletonized image from tail (pixel closest to border) to head. Pixels are ordered based on distance from e/o

    Input:
        skeleton_img (np.array): binary image of worm skeleton
    Output:
        np.array: List of pixels ordered from head to tail.
    """
    points = np.column_stack(np.where(skeleton_img != 0)) #get all points of skeleton
    #self.points = points
    img_height = skeleton_img.shape[0]
    img_width = skeleton_img.shape[1]
    y_s = points[:,0]
    x_s = points[:,1]
    ymax = y_s.max()
    ymaxarg = y_s.argmax()

    ymin = y_s.min()
    yminarg = y_s.argmin()

    xmax = x_s.max()
    xmaxarg = x_s.argmax()

    xmin = x_s.min()
    xminarg = x_s.argmin()

    # default assume on right
    start_point = points[xmaxarg, :]

    if xmax >= img_width - 2: #touches right border 590

        start_point = points[xmaxarg,:]
        #print("right")
    if xmin <= 2: #touches left border, primary dims

        #print(xminarg)
        start_point = points[xminarg,:]
        #print("left")
        #print(start_point)
    if ymax >= img_height - 2:

        start_point = points[ymaxarg,:]
        #print("bottom")
    if ymin <= 2:

        start_point = points[yminarg,:]
        #print("top")
    #For each point, calculate distance of every point. Select lowest distance as next point, append to list, then delete from points
    order_list = np.empty((0,2))
    order_list = np.append(order_list, [start_point], axis=0)
    #print(order_list)
    not_yet_travelled = points
    #print(not_yet_travelled)
    not_yet_travelled = np.delete(not_yet_travelled, np.where((not_yet_travelled == start_point).all(axis=1))[0],0) #delete first point since already travelled
    cur_point = start_point #we start at the start

    #print(points)
    #print(not_yet_travelled)
    while True: #keep on looping
        min_dist = 1000000
        if len(not_yet_travelled) == 0:
            break
        for next_point in not_yet_travelled: #search
            distance = math.dist(cur_point, next_point)
            if distance < min_dist:
                min_dist = distance
                closest_point = next_point

        #print(closest_point)
        #after for loop we should have the closest point be the actual closest point. Append the closest point to order list
        not_yet_travelled = np.delete(not_yet_travelled, np.where((not_yet_travelled == closest_point).all(axis=1))[0],0)
        order_list = np.append(order_list, [closest_point], axis=0)
        cur_point = closest_point

    return np.flipud(order_list)
    #return x_s, y_s, points


def padEdges(image):
    """
    Concatenates zeros to image width and height, namely to prevent indexing errors
    """
    #img_width = image.shape[0]
    #img_height = image.shape[1]
    image = np.concatenate((image, np.zeros((30, image.shape[1]))),axis=0)
    image = np.concatenate((image, np.zeros((image.shape[0],30 ))),axis=1)
    return image


def normalizeImage(raw_img):
    return 255.0/raw_img.max() * raw_img


def getPrediction(image, model, device):
    image = normalizeImage(image)
    original_dim = image.shape
    #skeletonization params #here is the issue, original arr and arr
    #print("original mean", np.mean(original_arr))
    raw_img = cv2.resize(image, (256,256))
    #print("resized mean",np.mean(arr))
    raw_img = raw_img/255
    raw_img = np.expand_dims(raw_img, 0)
    img_tensor = torch.from_numpy(raw_img).float().to(device).unsqueeze(0)
    #print(img_tensor)
    pred = model(img_tensor)
    output = pred.detach().cpu().numpy().squeeze() * 255
    #print(type(output))
    #print(np.flip(original_dim))
    output = cv2.resize(output, tuple(np.flip(original_dim)))
    output = cv2.threshold(output, 0,255, cv2.THRESH_BINARY)[1]
    return output.astype(np.uint8)


def convertImageColor(image, col):
    h,w = image.shape
    image[image<0] = 0
    dupl = np.zeros((h,w,1))
    img = np.expand_dims(image,axis = 2)
    #print(img.shape)
    if col =="green":
        img = np.concatenate((dupl,img, dupl), axis = 2)
    if col =="blue":
        img = np.concatenate((dupl,dupl,img), axis = 2)
    if col =="red":
        img = np.concatenate((img,dupl,dupl), axis = 2)
    return img/img.max()


def plotImages(img1, img2, displacement):
    #pad img2 if displacement positive
    #big_w = img1.shape[1]
    h = img2.shape[0]
    w = img2.shape[1]
    #create 2d array of... row = h col = displacement
    z = np.zeros((h,np.abs(displacement)))
    #print(z.shape)
    if displacement-100 >= 0:
        img2 = np.concatenate((z,img2), axis = 1)
        img2 = img1[:,:-np.abs(displacement)]
        print("first")
    if displacement-100 < 0:
        img2 = np.concatenate((img2, z), axis = 1)
        img2 = img2[:,np.abs(displacement):]
        print("second")
    #then concat zeros to back
    if img1.shape[1] > img2.shape[1]:
        z = np.zeros((h, img1.shape[1]-img2.shape[1]))
        img2 = np.concatenate((img2,z), axis = 1)
    else:
        z = np.zeros((h, img2.shape[1]-img1.shape[1]))
        img1 = np.concatenate((img1,z), axis = 1)

    img1 = convertImageColor(img1, "red")
    img2 = convertImageColor(img2, "green")
    plt.figure(1)
    plt.imshow(img1 + img2)
    #plt.show()


def plotWholeImages(img1, img2, displacement):
    print(img1.shape, img2.shape, displacement)
    #pad img2 if displacement positive
    #big_w = img1.shape[1]
    h = img2.shape[0]
    #create 2d array of... row = h col = displacement
    z = np.zeros((h,np.abs(displacement)))
    #print(z.shape)
    if displacement >= 0:
        img2 = np.concatenate((z,img2), axis = 1)
    if displacement < 0:
        img2 = np.concatenate((img2, z), axis = 1)
        #take away zeros in front
        img2 = img2[:,np.abs(displacement):]
    #then concat zeros to back
    if img1.shape[1] > img2.shape[1]:
        z = np.zeros((h, img1.shape[1]-img2.shape[1]))
        img2 = np.concatenate((img2,z), axis = 1)
    else:
        z = np.zeros((h, img2.shape[1]-img1.shape[1]))
        img1 = np.concatenate((img1,z), axis = 1)

    img1 = convertImageColor(img1, "red")
    img2 = convertImageColor(img2, "green")
    plt.figure(1)
    plt.imshow(img1 + img2)
    #plt.show()<|MERGE_RESOLUTION|>--- conflicted
+++ resolved
@@ -24,12 +24,13 @@
     original_dim = arr.shape
     return arr
 
+  
 def invert(image):
     """
     Inverts a binary image.
     """
-<<<<<<< HEAD
     return 255 - image
+
 
 def binary_thresh(image, thresh=127, cap=255):
     """
@@ -39,11 +40,7 @@
     bin[image >= thresh] = 255
 
     return bin
-=======
-    inversion = np.zeros(image.shape)
-    inversion[image == 0] = 255
-    return inversion
->>>>>>> 82b4e654
+  
 
 def get_edges(image):
     """
